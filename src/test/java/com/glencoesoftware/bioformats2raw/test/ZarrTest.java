--- conflicted
+++ resolved
@@ -793,33 +793,10 @@
 
     ZarrGroup z = ZarrGroup.open(output);
 
-<<<<<<< HEAD
     int rowCount = 2;
     int colCount = 3;
     int fieldCount = 2;
-    checkPlateGroupLayout(root, rowCount, colCount, fieldCount, 512, 512);
-=======
-    // check valid group layout
-    // METADATA.ome.xml, .zattrs (Plate), .zgroup (Plate) and 2 rows
-    assertEquals(5, Files.list(output).toArray().length);
-    for (int row=0; row<2; row++) {
-      Path rowPath = output.resolve(Integer.toString(row));
-      // .zgroup (Row) and 3 columns
-      assertEquals(4, Files.list(rowPath).toArray().length);
-      for (int col=0; col<3; col++) {
-        Path colPath = rowPath.resolve(Integer.toString(col));
-        ZarrGroup colGroup = ZarrGroup.open(colPath);
-        // .zattrs (Column/Image), .zgroup (Column/Image) and 2 fields
-        assertEquals(4, Files.list(colPath).toArray().length);
-        for (int field=0; field<2; field++) {
-          // append resolution index
-          ZarrArray series0 = colGroup.openArray(field + "/0");
-          assertArrayEquals(new int[] {1, 1, 1, 512, 512}, series0.getShape());
-          assertArrayEquals(new int[] {1, 1, 1, 512, 512}, series0.getChunks());
-        }
-      }
-    }
->>>>>>> 0b2ff91e
+    checkPlateGroupLayout(output, rowCount, colCount, fieldCount, 512, 512);
 
     // check plate/well level metadata
     Map<String, Object> plate =
@@ -855,23 +832,8 @@
       for (Map<String, Object> column : columns) {
         String columnName = (String) column.get("name");
         ZarrGroup wellGroup = ZarrGroup.open(
-<<<<<<< HEAD
-            root.resolve(rowName).resolve(columnName));
+            output.resolve(rowName).resolve(columnName));
         checkWell(wellGroup, fieldCount);
-=======
-            output.resolve(rowName).resolve(columnName));
-        Map<String, Object> well =
-            (Map<String, Object>) wellGroup.getAttributes().get("well");
-        List<Map<String, Object>> images =
-            (List<Map<String, Object>>) well.get("images");
-        assertEquals(2, images.size());
-        Map<String, Object> field1 = images.get(0);  // Field 1
-        assertEquals(field1.get("path"), "0");
-        assertEquals(0, field1.get("acquisition"));
-        Map<String, Object> field2 = images.get(1);  // Field 2
-        assertEquals(field2.get("path"), "1");
-        assertEquals(0, field2.get("acquisition"));
->>>>>>> 0b2ff91e
       }
     }
   }
@@ -884,8 +846,7 @@
     input = getTestFile("E6-only.ome.xml");
     assertTool();
 
-    Path root = output.resolve("data.zarr");
-    ZarrGroup z = ZarrGroup.open(root);
+    ZarrGroup z = ZarrGroup.open(output);
 
     int rowCount = 8;
     int colCount = 12;
@@ -919,7 +880,7 @@
     assertEquals(5, ((Number) well.get("column_index")).intValue());
 
     // check well metadata
-    ZarrGroup wellGroup = ZarrGroup.open(root.resolve(wellPath));
+    ZarrGroup wellGroup = ZarrGroup.open(output.resolve(wellPath));
     checkWell(wellGroup, fieldCount);
   }
 
@@ -931,8 +892,7 @@
     input = getTestFile("C4-H2-only.ome.xml");
     assertTool();
 
-    Path root = output.resolve("data.zarr");
-    ZarrGroup z = ZarrGroup.open(root);
+    ZarrGroup z = ZarrGroup.open(output);
 
     int rowCount = 8;
     int colCount = 12;
@@ -964,7 +924,7 @@
     assertEquals("2/3", wellPath);
     assertEquals(2, ((Number) well.get("row_index")).intValue());
     assertEquals(3, ((Number) well.get("column_index")).intValue());
-    ZarrGroup wellGroup = ZarrGroup.open(root.resolve(wellPath));
+    ZarrGroup wellGroup = ZarrGroup.open(output.resolve(wellPath));
     checkWell(wellGroup, fieldCount);
 
     well = wells.get(1);
@@ -972,7 +932,7 @@
     assertEquals("7/1", wellPath);
     assertEquals(7, ((Number) well.get("row_index")).intValue());
     assertEquals(1, ((Number) well.get("column_index")).intValue());
-    wellGroup = ZarrGroup.open(root.resolve(wellPath));
+    wellGroup = ZarrGroup.open(output.resolve(wellPath));
     checkWell(wellGroup, fieldCount);
   }
 
@@ -984,8 +944,7 @@
     input = getTestFile("row-F-only.ome.xml");
     assertTool();
 
-    Path root = output.resolve("data.zarr");
-    ZarrGroup z = ZarrGroup.open(root);
+    ZarrGroup z = ZarrGroup.open(output);
 
     int rowCount = 8;
     int colCount = 12;
@@ -1018,7 +977,7 @@
       assertEquals("5/" + col, wellPath);
       assertEquals(5, ((Number) well.get("row_index")).intValue());
       assertEquals(col, ((Number) well.get("column_index")).intValue());
-      ZarrGroup wellGroup = ZarrGroup.open(root.resolve(wellPath));
+      ZarrGroup wellGroup = ZarrGroup.open(output.resolve(wellPath));
       checkWell(wellGroup, fieldCount);
     }
   }
@@ -1041,7 +1000,31 @@
     assertEquals(3, pixels.sizeOfChannelList());
   }
 
-<<<<<<< HEAD
+  /**
+   * Check that a root group and attributes are created and populated.
+   */
+  @Test
+  public void testRootGroup() throws Exception {
+    input = fake();
+    assertTool();
+
+    assertTrue(Files.exists(output.resolve(".zattrs")));
+    assertTrue(Files.exists(output.resolve(".zgroup")));
+  }
+
+  /**
+   * Convert with the --no-root-group option.  Conversion should succeed but
+   * no root group or attributes should be created or populated.
+   */
+  @Test
+  public void testNoRootGroupOption() throws Exception {
+    input = fake();
+    assertTool("--no-root-group");
+
+    assertTrue(!Files.exists(output.resolve(".zattrs")));
+    assertTrue(!Files.exists(output.resolve(".zgroup")));
+  }
+
   private void checkPlateGroupLayout(Path root, int rowCount, int colCount,
     int fieldCount, int x, int y)
     throws IOException
@@ -1102,31 +1085,4 @@
     }
   }
 
-=======
-
-  /**
-   * Check that a root group and attributes are created and populated.
-   */
-  @Test
-  public void testRootGroup() throws Exception {
-    input = fake();
-    assertTool();
-
-    assertTrue(Files.exists(output.resolve(".zattrs")));
-    assertTrue(Files.exists(output.resolve(".zgroup")));
-  }
-
-  /**
-   * Convert with the --no-root-group option.  Conversion should succeed but
-   * no root group or attributes should be created or populated.
-   */
-  @Test
-  public void testNoRootGroupOption() throws Exception {
-    input = fake();
-    assertTool("--no-root-group");
-
-    assertTrue(!Files.exists(output.resolve(".zattrs")));
-    assertTrue(!Files.exists(output.resolve(".zgroup")));
-  }
->>>>>>> 0b2ff91e
 }