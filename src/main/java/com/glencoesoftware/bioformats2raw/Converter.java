--- conflicted
+++ resolved
@@ -1092,12 +1092,8 @@
       sizeY = workingReader.getSizeY();
       sizeZ = workingReader.getSizeZ();
       imageCount = workingReader.getImageCount();
-<<<<<<< HEAD
       imageCount /= sizeZ;
-      pixelType = workingReader.getPixelType();
-=======
       pixelType = getRealType(workingReader.getPixelType());
->>>>>>> 4d2027c9
     }
     finally {
       readers.put(workingReader);
@@ -1185,7 +1181,27 @@
       readers.put(workingReader);
       List<CompletableFuture<Void>> futures =
         new ArrayList<CompletableFuture<Void>>();
-<<<<<<< HEAD
+  
+      final ProgressBar pb;
+      if (progressBars) {
+        ProgressBarBuilder builder = new ProgressBarBuilder()
+          .setInitialMax(tileCount)
+          .setTaskName(String.format("[%d/%d]", series, resolution));
+
+        if (!(logLevel.equals("OFF") ||
+          logLevel.equals("ERROR") ||
+          logLevel.equals("WARN")))
+        {
+          builder.setConsumer(new DelegatingProgressBarConsumer(LOGGER::trace));
+        }
+
+        pb = builder.build();
+      }
+      else {
+        pb = null;
+      }
+
+      try {
       for (int j=0; j<scaledHeight; j+=tileHeight) {
         final int yy = j;
         int height = (int) Math.min(tileHeight, scaledHeight - yy);
@@ -1197,77 +1213,30 @@
             int depth = (int) Math.min(chunkDepth, scaledDepth - zz);
             for (int i=0; i<ctIndices[l].size(); i++) {
               final int plane = ctIndices[l].get(i);
-=======
-
-      final ProgressBar pb;
-      if (progressBars) {
-        ProgressBarBuilder builder = new ProgressBarBuilder()
-          .setInitialMax(tileCount)
-          .setTaskName(String.format("[%d/%d]", series, resolution));
-
-        if (!(logLevel.equals("OFF") ||
-          logLevel.equals("ERROR") ||
-          logLevel.equals("WARN")))
-        {
-          builder.setConsumer(new DelegatingProgressBarConsumer(LOGGER::trace));
-        }
-
-        pb = builder.build();
-      }
-      else {
-        pb = null;
-      }
-
-      try {
-        for (int j=0; j<scaledHeight; j+=tileHeight) {
-          final int yy = j;
-          int height = (int) Math.min(tileHeight, scaledHeight - yy);
-          for (int k=0; k<scaledWidth; k+=tileWidth) {
-            final int xx = k;
-            int width = (int) Math.min(tileWidth, scaledWidth - xx);
-            for (int i=0; i<imageCount; i++) {
-              final int plane = i;
->>>>>>> 4d2027c9
 
               CompletableFuture<Void> future = new CompletableFuture<Void>();
               futures.add(future);
               executor.execute(() -> {
                 try {
-<<<<<<< HEAD
                   processChunk(series, resolution, plane, xx, yy, zz,
                                width, height, depth);
                   LOGGER.info(
-                      "Successfully processed tile; resolution={} plane={} " +
+                      "Successfully processed chunk; resolution={} plane={} " +
                       "xx={} yy={} zz={} width={} height={} depth={}",
                       resolution, plane, xx, yy, zz, width, height, depth);
-                  future.complete(null);
-                }
-                catch (Exception e) {
-                  future.completeExceptionally(e);
-                  LOGGER.error(
-                    "Failure processing tile; resolution={} plane={} " +
-                    "xx={} yy={} zz={} width={} height={} depth={}",
-                    resolution, plane, xx, yy, zz, width, height, depth, e);
-=======
-                  processTile(series, resolution, plane, xx, yy, width, height);
-                  LOGGER.info(
-                      "Successfully processed tile; resolution={} plane={} " +
-                      "xx={} yy={} width={} height={}",
-                      resolution, plane, xx, yy, width, height);
                   future.complete(null);
                 }
                 catch (Throwable t) {
                   future.completeExceptionally(t);
                   LOGGER.error(
-                    "Failure processing tile; resolution={} plane={} " +
-                    "xx={} yy={} width={} height={}",
-                    resolution, plane, xx, yy, width, height, t);
+                    "Failure processing chunk; resolution={} plane={} " +
+                    "xx={} yy={} zz={} width={} height={} depth={}",
+                    resolution, plane, xx, yy, zz, width, height, depth, t);
                 }
                 finally {
                   if (pb != null) {
                     pb.step();
                   }
->>>>>>> 4d2027c9
                 }
               });
             }
