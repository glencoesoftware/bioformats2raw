--- conflicted
+++ resolved
@@ -318,15 +318,11 @@
       return null;
     }
 
-<<<<<<< HEAD
     if (fillValue != null && (fillValue < 0 || fillValue > 255)) {
       throw new IllegalArgumentException("Invalid fill value: " + fillValue);
     }
 
-    loadOpenCV();
-=======
     OpenCVTools.loadOpenCV();
->>>>>>> f1ed0048
 
     ch.qos.logback.classic.Logger root = (ch.qos.logback.classic.Logger)
         LoggerFactory.getLogger(Logger.ROOT_LOGGER_NAME);
@@ -379,24 +375,11 @@
     // First find which reader class we need
     Class<?> readerClass = getBaseReaderClass();
 
-<<<<<<< HEAD
-    ImageReader imageReader = new ImageReader(readerClasses);
-    Class<?> readerClass;
-    try {
-      imageReader.setId(inputPath.toString());
-      readerClass = imageReader.getReader().getClass();
-    }
-    finally {
-      imageReader.close();
-    }
-
     if (!readerClass.equals(MiraxReader.class) && fillValue != null) {
       throw new IllegalArgumentException(
         "--fill-value not yet supported for " + readerClass);
     }
 
-=======
->>>>>>> f1ed0048
     // Now with our found type instantiate our queue of readers for use
     // during conversion
     for (int i=0; i < maxWorkers; i++) {
