--- conflicted
+++ resolved
@@ -562,19 +562,13 @@
         String xml = getService().getOMEXML(meta);
 
         // write the original OME-XML to a file
-<<<<<<< HEAD
-        Path metadataPath = getRootPath();
+        Path metadataPath = getRootPath().resolve("OME");
         boolean exists = false;
         try {
           exists = Files.exists(metadataPath);
           if (!exists) {
             Files.createDirectories(metadataPath);
           }
-=======
-        Path metadataPath = getRootPath().resolve("OME");
-        if (!Files.exists(metadataPath)) {
-          Files.createDirectories(metadataPath);
->>>>>>> 4d2027c9
         }
         catch (AmazonS3Exception s3){
           // can't "createDirectories()" on s3.
