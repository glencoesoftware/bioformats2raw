--- conflicted
+++ resolved
@@ -2099,7 +2099,6 @@
       readers.put(workingReader);
     }
 
-<<<<<<< HEAD
     boolean opencv = getDownsampling() != Downsampling.SIMPLE;
     if ((pixelType == FormatTools.INT8 || pixelType == FormatTools.INT32) &&
       opencv && resolutions > 0)
@@ -2114,8 +2113,6 @@
         "Downsampling RGB data with OpenCV not supported");
     }
 
-=======
->>>>>>> 3def4ea9
     LOGGER.info(
       "Preparing to write pyramid sizeX {} (tileWidth: {}) " +
       "sizeY {} (tileWidth: {}) sizeZ {} (tileDepth: {}) imageCount {}",
